# Adapted from https://github.com/NVIDIA/apex/blob/master/setup.py
import sys
import warnings
import os
import re
import ast
from pathlib import Path
from packaging.version import parse, Version
import platform

from setuptools import setup, find_packages
import subprocess

import urllib.request
import urllib.error
import torch
from torch.utils.cpp_extension import BuildExtension, CppExtension, CUDAExtension, CUDA_HOME
from wheel.bdist_wheel import bdist_wheel as _bdist_wheel


with open("README.md", "r", encoding="utf-8") as fh:
    long_description = fh.read()


# ninja build does not work unless include_dirs are abs path
this_dir = os.path.dirname(os.path.abspath(__file__))

PACKAGE_NAME = "flash_attn_wheels"

# @pierce - TODO: Update for proper release
BASE_WHEEL_URL = "https://github.com/piercefreeman/flash-attention/releases/download/{tag_name}/{wheel_name}"

# FORCE_BUILD: Force a fresh build locally, instead of attempting to find prebuilt wheels
# SKIP_CUDA_BUILD: Intended to allow CI to use a simple `python setup.py sdist` run to copy over raw files, without any cuda compilation
FORCE_BUILD = os.getenv("FLASH_ATTENTION_FORCE_BUILD", "FALSE") == "TRUE"
SKIP_CUDA_BUILD = os.getenv("FLASH_ATTENTION_SKIP_CUDA_BUILD", "FALSE") == "TRUE"


def get_platform():
    """
    Returns the platform name as used in wheel filenames.
    """
    if sys.platform.startswith('linux'):
        return 'linux_x86_64'
    elif sys.platform == 'darwin':
        mac_version = '.'.join(platform.mac_ver()[0].split('.')[:2])
        return f'macosx_{mac_version}_x86_64'
    elif sys.platform == 'win32':
        return 'win_amd64'
    else:
        raise ValueError('Unsupported platform: {}'.format(sys.platform))


def get_cuda_bare_metal_version(cuda_dir):
    raw_output = subprocess.check_output([cuda_dir + "/bin/nvcc", "-V"], universal_newlines=True)
    output = raw_output.split()
    release_idx = output.index("release") + 1
    bare_metal_version = parse(output[release_idx].split(",")[0])

    return raw_output, bare_metal_version


def check_cuda_torch_binary_vs_bare_metal(cuda_dir):
    raw_output, bare_metal_version = get_cuda_bare_metal_version(cuda_dir)
    torch_binary_version = parse(torch.version.cuda)

    print("\nCompiling cuda extensions with")
    print(raw_output + "from " + cuda_dir + "/bin\n")

    if (bare_metal_version != torch_binary_version):
        raise RuntimeError(
            "Cuda extensions are being compiled with a version of Cuda that does "
            "not match the version used to compile Pytorch binaries.  "
            "Pytorch binaries were compiled with Cuda {}.\n".format(torch.version.cuda)
            + "In some cases, a minor-version mismatch will not cause later errors:  "
            "https://github.com/NVIDIA/apex/pull/323#discussion_r287021798.  "
            "You can try commenting out this check (at your own risk)."
        )


def raise_if_cuda_home_none(global_option: str) -> None:
    if CUDA_HOME is not None:
        return
    raise RuntimeError(
        f"{global_option} was requested, but nvcc was not found.  Are you sure your environment has nvcc available?  "
        "If you're installing within a container from https://hub.docker.com/r/pytorch/pytorch, "
        "only images whose names contain 'devel' will provide nvcc."
    )


def append_nvcc_threads(nvcc_extra_args):
    _, bare_metal_version = get_cuda_bare_metal_version(CUDA_HOME)
    if bare_metal_version >= Version("11.2"):
        return nvcc_extra_args + ["--threads", "4"]
    return nvcc_extra_args


if not torch.cuda.is_available():
    # https://github.com/NVIDIA/apex/issues/486
    # Extension builds after https://github.com/pytorch/pytorch/pull/23408 attempt to query torch.cuda.get_device_capability(),
    # which will fail if you are compiling in an environment without visible GPUs (e.g. during an nvidia-docker build command).
    print(
        "\nWarning: Torch did not find available GPUs on this system.\n",
        "If your intention is to cross-compile, this is not an error.\n"
        "By default, Apex will cross-compile for Pascal (compute capabilities 6.0, 6.1, 6.2),\n"
        "Volta (compute capability 7.0), Turing (compute capability 7.5),\n"
        "and, if the CUDA version is >= 11.0, Ampere (compute capability 8.0).\n"
        "If you wish to cross-compile for a single specific architecture,\n"
        'export TORCH_CUDA_ARCH_LIST="compute capability" before running setup.py.\n',
    )
    if os.environ.get("TORCH_CUDA_ARCH_LIST", None) is None and CUDA_HOME is not None:
        _, bare_metal_version = get_cuda_bare_metal_version(CUDA_HOME)
        if bare_metal_version >= Version("11.8"):
            os.environ["TORCH_CUDA_ARCH_LIST"] = "6.0;6.1;6.2;7.0;7.5;8.0;8.6;9.0"
        elif bare_metal_version >= Version("11.1"):
            os.environ["TORCH_CUDA_ARCH_LIST"] = "6.0;6.1;6.2;7.0;7.5;8.0;8.6"
        elif bare_metal_version == Version("11.0"):
            os.environ["TORCH_CUDA_ARCH_LIST"] = "6.0;6.1;6.2;7.0;7.5;8.0"
        else:
            os.environ["TORCH_CUDA_ARCH_LIST"] = "6.0;6.1;6.2;7.0;7.5"

cmdclass = {}
ext_modules = []

<<<<<<< HEAD
# Check, if ATen/CUDAGeneratorImpl.h is found, otherwise use ATen/cuda/CUDAGeneratorImpl.h
# See https://github.com/pytorch/pytorch/pull/70650
generator_flag = []
torch_dir = torch.__path__[0]
if os.path.exists(os.path.join(torch_dir, "include", "ATen", "CUDAGeneratorImpl.h")):
    generator_flag = ["-DOLD_GENERATOR_PATH"]

raise_if_cuda_home_none("flash_attn")
# Check, if CUDA11 is installed for compute capability 8.0
cc_flag = []
_, bare_metal_version = get_cuda_bare_metal_version(CUDA_HOME)
if bare_metal_version < Version("11.0"):
    raise RuntimeError("FlashAttention is only supported on CUDA 11 and above")
# cc_flag.append("-gencode")
# cc_flag.append("arch=compute_75,code=sm_75")
cc_flag.append("-gencode")
cc_flag.append("arch=compute_80,code=sm_80")
if bare_metal_version >= Version("11.8"):
    cc_flag.append("-gencode")
    cc_flag.append("arch=compute_90,code=sm_90")

subprocess.run(["git", "submodule", "update", "--init", "csrc/cutlass"])
ext_modules.append(
    CUDAExtension(
        name="flash_attn_2_cuda",
        sources=[
            "csrc/flash_attn/flash_api.cpp",
            "csrc/flash_attn/src/flash_fwd_hdim32_fp16_sm80.cu",
            "csrc/flash_attn/src/flash_fwd_hdim32_bf16_sm80.cu",
            "csrc/flash_attn/src/flash_fwd_hdim64_fp16_sm80.cu",
            "csrc/flash_attn/src/flash_fwd_hdim64_bf16_sm80.cu",
            "csrc/flash_attn/src/flash_fwd_hdim96_fp16_sm80.cu",
            "csrc/flash_attn/src/flash_fwd_hdim96_bf16_sm80.cu",
            "csrc/flash_attn/src/flash_fwd_hdim128_fp16_sm80.cu",
            "csrc/flash_attn/src/flash_fwd_hdim128_bf16_sm80.cu",
            "csrc/flash_attn/src/flash_fwd_hdim160_fp16_sm80.cu",
            "csrc/flash_attn/src/flash_fwd_hdim160_bf16_sm80.cu",
            "csrc/flash_attn/src/flash_fwd_hdim192_fp16_sm80.cu",
            "csrc/flash_attn/src/flash_fwd_hdim192_bf16_sm80.cu",
            "csrc/flash_attn/src/flash_fwd_hdim224_fp16_sm80.cu",
            "csrc/flash_attn/src/flash_fwd_hdim224_bf16_sm80.cu",
            "csrc/flash_attn/src/flash_fwd_hdim256_fp16_sm80.cu",
            "csrc/flash_attn/src/flash_fwd_hdim256_bf16_sm80.cu",
            "csrc/flash_attn/src/flash_bwd_hdim32_fp16_sm80.cu",
            "csrc/flash_attn/src/flash_bwd_hdim32_bf16_sm80.cu",
            "csrc/flash_attn/src/flash_bwd_hdim64_fp16_sm80.cu",
            "csrc/flash_attn/src/flash_bwd_hdim64_bf16_sm80.cu",
            "csrc/flash_attn/src/flash_bwd_hdim96_fp16_sm80.cu",
            "csrc/flash_attn/src/flash_bwd_hdim96_bf16_sm80.cu",
            "csrc/flash_attn/src/flash_bwd_hdim128_fp16_sm80.cu",
            "csrc/flash_attn/src/flash_bwd_hdim128_bf16_sm80.cu",
            "csrc/flash_attn/src/flash_bwd_hdim160_fp16_sm80.cu",
            "csrc/flash_attn/src/flash_bwd_hdim160_bf16_sm80.cu",
            "csrc/flash_attn/src/flash_bwd_hdim192_fp16_sm80.cu",
            "csrc/flash_attn/src/flash_bwd_hdim192_bf16_sm80.cu",
            "csrc/flash_attn/src/flash_bwd_hdim224_fp16_sm80.cu",
            "csrc/flash_attn/src/flash_bwd_hdim224_bf16_sm80.cu",
            "csrc/flash_attn/src/flash_bwd_hdim256_fp16_sm80.cu",
            "csrc/flash_attn/src/flash_bwd_hdim256_bf16_sm80.cu",
        ],
        extra_compile_args={
            "cxx": ["-O3", "-std=c++17"] + generator_flag,
            "nvcc": append_nvcc_threads(
                [
                    "-O3",
                    "-std=c++17",
                    "-U__CUDA_NO_HALF_OPERATORS__",
                    "-U__CUDA_NO_HALF_CONVERSIONS__",
                    "-U__CUDA_NO_HALF2_OPERATORS__",
                    "-U__CUDA_NO_BFLOAT16_CONVERSIONS__",
                    "--expt-relaxed-constexpr",
                    "--expt-extended-lambda",
                    "--use_fast_math",
                    "--ptxas-options=-v",
                    # "--ptxas-options=-O2",
                    "-lineinfo"
                ]
                + generator_flag
                + cc_flag
            ),
        },
        include_dirs=[
            Path(this_dir) / 'csrc' / 'flash_attn',
            Path(this_dir) / 'csrc' / 'flash_attn' / 'src',
            Path(this_dir) / 'csrc' / 'cutlass' / 'include',
        ],
=======
if not SKIP_CUDA_BUILD:
    print("\n\ntorch.__version__  = {}\n\n".format(torch.__version__))
    TORCH_MAJOR = int(torch.__version__.split(".")[0])
    TORCH_MINOR = int(torch.__version__.split(".")[1])

    # Check, if ATen/CUDAGeneratorImpl.h is found, otherwise use ATen/cuda/CUDAGeneratorImpl.h
    # See https://github.com/pytorch/pytorch/pull/70650
    generator_flag = []
    torch_dir = torch.__path__[0]
    if os.path.exists(os.path.join(torch_dir, "include", "ATen", "CUDAGeneratorImpl.h")):
        generator_flag = ["-DOLD_GENERATOR_PATH"]

    raise_if_cuda_home_none("flash_attn")
    # Check, if CUDA11 is installed for compute capability 8.0
    cc_flag = []
    _, bare_metal_version = get_cuda_bare_metal_version(CUDA_HOME)
    if bare_metal_version < Version("11.0"):
        raise RuntimeError("FlashAttention is only supported on CUDA 11 and above")
    cc_flag.append("-gencode")
    cc_flag.append("arch=compute_75,code=sm_75")
    cc_flag.append("-gencode")
    cc_flag.append("arch=compute_80,code=sm_80")
    if bare_metal_version >= Version("11.8"):
        cc_flag.append("-gencode")
        cc_flag.append("arch=compute_90,code=sm_90")

    subprocess.run(["git", "submodule", "update", "--init", "csrc/flash_attn/cutlass"])
    ext_modules.append(
        CUDAExtension(
            name="flash_attn_cuda",
            sources=[
                "csrc/flash_attn/fmha_api.cpp",
                "csrc/flash_attn/src/fmha_fwd_hdim32.cu",
                "csrc/flash_attn/src/fmha_fwd_hdim64.cu",
                "csrc/flash_attn/src/fmha_fwd_hdim128.cu",
                "csrc/flash_attn/src/fmha_bwd_hdim32.cu",
                "csrc/flash_attn/src/fmha_bwd_hdim64.cu",
                "csrc/flash_attn/src/fmha_bwd_hdim128.cu",
                "csrc/flash_attn/src/fmha_block_fprop_fp16_kernel.sm80.cu",
                "csrc/flash_attn/src/fmha_block_dgrad_fp16_kernel_loop.sm80.cu",
            ],
            extra_compile_args={
                "cxx": ["-O3", "-std=c++17"] + generator_flag,
                "nvcc": append_nvcc_threads(
                    [
                        "-O3",
                        "-std=c++17",
                        "-U__CUDA_NO_HALF_OPERATORS__",
                        "-U__CUDA_NO_HALF_CONVERSIONS__",
                        "-U__CUDA_NO_HALF2_OPERATORS__",
                        "-U__CUDA_NO_BFLOAT16_CONVERSIONS__",
                        "--expt-relaxed-constexpr",
                        "--expt-extended-lambda",
                        "--use_fast_math",
                        "--ptxas-options=-v",
                        "-lineinfo"
                    ]
                    + generator_flag
                    + cc_flag
                ),
            },
            include_dirs=[
                Path(this_dir) / 'csrc' / 'flash_attn',
                Path(this_dir) / 'csrc' / 'flash_attn' / 'src',
                Path(this_dir) / 'csrc' / 'flash_attn' / 'cutlass' / 'include',
            ],
        )
>>>>>>> 6ef3bd80
    )


def get_package_version():
    with open(Path(this_dir) / "flash_attn" / "__init__.py", "r") as f:
        version_match = re.search(r"^__version__\s*=\s*(.*)$", f.read(), re.MULTILINE)
    public_version = ast.literal_eval(version_match.group(1))
    local_version = os.environ.get("FLASH_ATTN_LOCAL_VERSION")
    if local_version:
        return f"{public_version}+{local_version}"
    else:
        return str(public_version)


<<<<<<< HEAD
=======
class CachedWheelsCommand(_bdist_wheel):
     """
     The CachedWheelsCommand plugs into the default bdist wheel, which is ran by pip when it cannot
     find an existing wheel (which is currently the case for all flash attention installs). We use
     the environment parameters to detect whether there is already a pre-built version of a compatible
     wheel available and short-circuits the standard full build pipeline.

     """
     def run(self):
        if FORCE_BUILD:
            return super().run()

        raise_if_cuda_home_none("flash_attn")

        # Determine the version numbers that will be used to determine the correct wheel
        _, cuda_version_raw = get_cuda_bare_metal_version(CUDA_HOME)
        torch_version_raw = parse(torch.__version__)
        python_version = f"cp{sys.version_info.major}{sys.version_info.minor}"
        platform_name = get_platform()
        flash_version = get_package_version()
        cuda_version = f"{cuda_version_raw.major}{cuda_version_raw.minor}"
        torch_version = f"{torch_version_raw.major}.{torch_version_raw.minor}.{torch_version_raw.micro}"

        # Determine wheel URL based on CUDA version, torch version, python version and OS
        wheel_filename = f'{PACKAGE_NAME}-{flash_version}+cu{cuda_version}torch{torch_version}-{python_version}-{python_version}-{platform_name}.whl'
        wheel_url = BASE_WHEEL_URL.format(
            tag_name=f"v{flash_version}",
            wheel_name=wheel_filename
        )
        print("Guessing wheel URL: ", wheel_url)
        
        try:
            urllib.request.urlretrieve(wheel_url, wheel_filename)

            # Make the archive
            # Lifted from the root wheel processing command
            # https://github.com/pypa/wheel/blob/cf71108ff9f6ffc36978069acb28824b44ae028e/src/wheel/bdist_wheel.py#LL381C9-L381C85
            if not os.path.exists(self.dist_dir):
                os.makedirs(self.dist_dir)

            impl_tag, abi_tag, plat_tag = self.get_tag()
            archive_basename = f"{self.wheel_dist_name}-{impl_tag}-{abi_tag}-{plat_tag}"
        
            wheel_path = os.path.join(self.dist_dir, archive_basename + ".whl")
            print("Raw wheel path", wheel_path)
            os.rename(wheel_filename, wheel_path)
        except urllib.error.HTTPError:
            print("Precompiled wheel not found. Building from source...")
            # If the wheel could not be downloaded, build from source
            super().run()


>>>>>>> 6ef3bd80
setup(
    # @pierce - TODO: Revert for official release
    name=PACKAGE_NAME,
    version=get_package_version(),
    packages=find_packages(
        exclude=("build", "csrc", "include", "tests", "dist", "docs", "benchmarks", "flash_attn.egg-info",)
    ),
<<<<<<< HEAD
    author="Tri Dao",
    author_email="trid@cs.stanford.edu",
    description="Flash Attention: Fast and Memory-Efficient Exact Attention",
    url="https://github.com/Dao-AILab/flash-attention",
=======
    #author="Tri Dao",
    #author_email="trid@stanford.edu",
    # @pierce - TODO: Revert for official release
    author="Pierce Freeman",
    author_email="pierce@freeman.vc",
    description="Flash Attention: Fast and Memory-Efficient Exact Attention",
    long_description=long_description,
    long_description_content_type="text/markdown",
    #url="https://github.com/HazyResearch/flash-attention",
    url="https://github.com/piercefreeman/flash-attention",
>>>>>>> 6ef3bd80
    classifiers=[
        "Programming Language :: Python :: 3",
        "License :: OSI Approved :: BSD License",
        "Operating System :: Unix",
    ],
    ext_modules=ext_modules,
    cmdclass={
        'bdist_wheel': CachedWheelsCommand,
        "build_ext": BuildExtension
    } if ext_modules else {
        'bdist_wheel': CachedWheelsCommand,
    },
    python_requires=">=3.7",
    install_requires=[
        "torch",
        "einops",
        "packaging",
        "ninja",
    ],
)<|MERGE_RESOLUTION|>--- conflicted
+++ resolved
@@ -25,10 +25,9 @@
 # ninja build does not work unless include_dirs are abs path
 this_dir = os.path.dirname(os.path.abspath(__file__))
 
-PACKAGE_NAME = "flash_attn_wheels"
-
-# @pierce - TODO: Update for proper release
-BASE_WHEEL_URL = "https://github.com/piercefreeman/flash-attention/releases/download/{tag_name}/{wheel_name}"
+PACKAGE_NAME = "flash_attn"
+
+BASE_WHEEL_URL = "https://github.com/Dao-AILab/flash-attention/releases/download/{tag_name}/{wheel_name}"
 
 # FORCE_BUILD: Force a fresh build locally, instead of attempting to find prebuilt wheels
 # SKIP_CUDA_BUILD: Intended to allow CI to use a simple `python setup.py sdist` run to copy over raw files, without any cuda compilation
@@ -122,94 +121,6 @@
 cmdclass = {}
 ext_modules = []
 
-<<<<<<< HEAD
-# Check, if ATen/CUDAGeneratorImpl.h is found, otherwise use ATen/cuda/CUDAGeneratorImpl.h
-# See https://github.com/pytorch/pytorch/pull/70650
-generator_flag = []
-torch_dir = torch.__path__[0]
-if os.path.exists(os.path.join(torch_dir, "include", "ATen", "CUDAGeneratorImpl.h")):
-    generator_flag = ["-DOLD_GENERATOR_PATH"]
-
-raise_if_cuda_home_none("flash_attn")
-# Check, if CUDA11 is installed for compute capability 8.0
-cc_flag = []
-_, bare_metal_version = get_cuda_bare_metal_version(CUDA_HOME)
-if bare_metal_version < Version("11.0"):
-    raise RuntimeError("FlashAttention is only supported on CUDA 11 and above")
-# cc_flag.append("-gencode")
-# cc_flag.append("arch=compute_75,code=sm_75")
-cc_flag.append("-gencode")
-cc_flag.append("arch=compute_80,code=sm_80")
-if bare_metal_version >= Version("11.8"):
-    cc_flag.append("-gencode")
-    cc_flag.append("arch=compute_90,code=sm_90")
-
-subprocess.run(["git", "submodule", "update", "--init", "csrc/cutlass"])
-ext_modules.append(
-    CUDAExtension(
-        name="flash_attn_2_cuda",
-        sources=[
-            "csrc/flash_attn/flash_api.cpp",
-            "csrc/flash_attn/src/flash_fwd_hdim32_fp16_sm80.cu",
-            "csrc/flash_attn/src/flash_fwd_hdim32_bf16_sm80.cu",
-            "csrc/flash_attn/src/flash_fwd_hdim64_fp16_sm80.cu",
-            "csrc/flash_attn/src/flash_fwd_hdim64_bf16_sm80.cu",
-            "csrc/flash_attn/src/flash_fwd_hdim96_fp16_sm80.cu",
-            "csrc/flash_attn/src/flash_fwd_hdim96_bf16_sm80.cu",
-            "csrc/flash_attn/src/flash_fwd_hdim128_fp16_sm80.cu",
-            "csrc/flash_attn/src/flash_fwd_hdim128_bf16_sm80.cu",
-            "csrc/flash_attn/src/flash_fwd_hdim160_fp16_sm80.cu",
-            "csrc/flash_attn/src/flash_fwd_hdim160_bf16_sm80.cu",
-            "csrc/flash_attn/src/flash_fwd_hdim192_fp16_sm80.cu",
-            "csrc/flash_attn/src/flash_fwd_hdim192_bf16_sm80.cu",
-            "csrc/flash_attn/src/flash_fwd_hdim224_fp16_sm80.cu",
-            "csrc/flash_attn/src/flash_fwd_hdim224_bf16_sm80.cu",
-            "csrc/flash_attn/src/flash_fwd_hdim256_fp16_sm80.cu",
-            "csrc/flash_attn/src/flash_fwd_hdim256_bf16_sm80.cu",
-            "csrc/flash_attn/src/flash_bwd_hdim32_fp16_sm80.cu",
-            "csrc/flash_attn/src/flash_bwd_hdim32_bf16_sm80.cu",
-            "csrc/flash_attn/src/flash_bwd_hdim64_fp16_sm80.cu",
-            "csrc/flash_attn/src/flash_bwd_hdim64_bf16_sm80.cu",
-            "csrc/flash_attn/src/flash_bwd_hdim96_fp16_sm80.cu",
-            "csrc/flash_attn/src/flash_bwd_hdim96_bf16_sm80.cu",
-            "csrc/flash_attn/src/flash_bwd_hdim128_fp16_sm80.cu",
-            "csrc/flash_attn/src/flash_bwd_hdim128_bf16_sm80.cu",
-            "csrc/flash_attn/src/flash_bwd_hdim160_fp16_sm80.cu",
-            "csrc/flash_attn/src/flash_bwd_hdim160_bf16_sm80.cu",
-            "csrc/flash_attn/src/flash_bwd_hdim192_fp16_sm80.cu",
-            "csrc/flash_attn/src/flash_bwd_hdim192_bf16_sm80.cu",
-            "csrc/flash_attn/src/flash_bwd_hdim224_fp16_sm80.cu",
-            "csrc/flash_attn/src/flash_bwd_hdim224_bf16_sm80.cu",
-            "csrc/flash_attn/src/flash_bwd_hdim256_fp16_sm80.cu",
-            "csrc/flash_attn/src/flash_bwd_hdim256_bf16_sm80.cu",
-        ],
-        extra_compile_args={
-            "cxx": ["-O3", "-std=c++17"] + generator_flag,
-            "nvcc": append_nvcc_threads(
-                [
-                    "-O3",
-                    "-std=c++17",
-                    "-U__CUDA_NO_HALF_OPERATORS__",
-                    "-U__CUDA_NO_HALF_CONVERSIONS__",
-                    "-U__CUDA_NO_HALF2_OPERATORS__",
-                    "-U__CUDA_NO_BFLOAT16_CONVERSIONS__",
-                    "--expt-relaxed-constexpr",
-                    "--expt-extended-lambda",
-                    "--use_fast_math",
-                    "--ptxas-options=-v",
-                    # "--ptxas-options=-O2",
-                    "-lineinfo"
-                ]
-                + generator_flag
-                + cc_flag
-            ),
-        },
-        include_dirs=[
-            Path(this_dir) / 'csrc' / 'flash_attn',
-            Path(this_dir) / 'csrc' / 'flash_attn' / 'src',
-            Path(this_dir) / 'csrc' / 'cutlass' / 'include',
-        ],
-=======
 if not SKIP_CUDA_BUILD:
     print("\n\ntorch.__version__  = {}\n\n".format(torch.__version__))
     TORCH_MAJOR = int(torch.__version__.split(".")[0])
@@ -228,28 +139,52 @@
     _, bare_metal_version = get_cuda_bare_metal_version(CUDA_HOME)
     if bare_metal_version < Version("11.0"):
         raise RuntimeError("FlashAttention is only supported on CUDA 11 and above")
-    cc_flag.append("-gencode")
-    cc_flag.append("arch=compute_75,code=sm_75")
+    # cc_flag.append("-gencode")
+    # cc_flag.append("arch=compute_75,code=sm_75")
     cc_flag.append("-gencode")
     cc_flag.append("arch=compute_80,code=sm_80")
     if bare_metal_version >= Version("11.8"):
         cc_flag.append("-gencode")
         cc_flag.append("arch=compute_90,code=sm_90")
 
-    subprocess.run(["git", "submodule", "update", "--init", "csrc/flash_attn/cutlass"])
+    subprocess.run(["git", "submodule", "update", "--init", "csrc/cutlass"])
     ext_modules.append(
         CUDAExtension(
-            name="flash_attn_cuda",
+            name="flash_attn_2_cuda",
             sources=[
-                "csrc/flash_attn/fmha_api.cpp",
-                "csrc/flash_attn/src/fmha_fwd_hdim32.cu",
-                "csrc/flash_attn/src/fmha_fwd_hdim64.cu",
-                "csrc/flash_attn/src/fmha_fwd_hdim128.cu",
-                "csrc/flash_attn/src/fmha_bwd_hdim32.cu",
-                "csrc/flash_attn/src/fmha_bwd_hdim64.cu",
-                "csrc/flash_attn/src/fmha_bwd_hdim128.cu",
-                "csrc/flash_attn/src/fmha_block_fprop_fp16_kernel.sm80.cu",
-                "csrc/flash_attn/src/fmha_block_dgrad_fp16_kernel_loop.sm80.cu",
+                "csrc/flash_attn/flash_api.cpp",
+                "csrc/flash_attn/src/flash_fwd_hdim32_fp16_sm80.cu",
+                "csrc/flash_attn/src/flash_fwd_hdim32_bf16_sm80.cu",
+                "csrc/flash_attn/src/flash_fwd_hdim64_fp16_sm80.cu",
+                "csrc/flash_attn/src/flash_fwd_hdim64_bf16_sm80.cu",
+                "csrc/flash_attn/src/flash_fwd_hdim96_fp16_sm80.cu",
+                "csrc/flash_attn/src/flash_fwd_hdim96_bf16_sm80.cu",
+                "csrc/flash_attn/src/flash_fwd_hdim128_fp16_sm80.cu",
+                "csrc/flash_attn/src/flash_fwd_hdim128_bf16_sm80.cu",
+                "csrc/flash_attn/src/flash_fwd_hdim160_fp16_sm80.cu",
+                "csrc/flash_attn/src/flash_fwd_hdim160_bf16_sm80.cu",
+                "csrc/flash_attn/src/flash_fwd_hdim192_fp16_sm80.cu",
+                "csrc/flash_attn/src/flash_fwd_hdim192_bf16_sm80.cu",
+                "csrc/flash_attn/src/flash_fwd_hdim224_fp16_sm80.cu",
+                "csrc/flash_attn/src/flash_fwd_hdim224_bf16_sm80.cu",
+                "csrc/flash_attn/src/flash_fwd_hdim256_fp16_sm80.cu",
+                "csrc/flash_attn/src/flash_fwd_hdim256_bf16_sm80.cu",
+                "csrc/flash_attn/src/flash_bwd_hdim32_fp16_sm80.cu",
+                "csrc/flash_attn/src/flash_bwd_hdim32_bf16_sm80.cu",
+                "csrc/flash_attn/src/flash_bwd_hdim64_fp16_sm80.cu",
+                "csrc/flash_attn/src/flash_bwd_hdim64_bf16_sm80.cu",
+                "csrc/flash_attn/src/flash_bwd_hdim96_fp16_sm80.cu",
+                "csrc/flash_attn/src/flash_bwd_hdim96_bf16_sm80.cu",
+                "csrc/flash_attn/src/flash_bwd_hdim128_fp16_sm80.cu",
+                "csrc/flash_attn/src/flash_bwd_hdim128_bf16_sm80.cu",
+                "csrc/flash_attn/src/flash_bwd_hdim160_fp16_sm80.cu",
+                "csrc/flash_attn/src/flash_bwd_hdim160_bf16_sm80.cu",
+                "csrc/flash_attn/src/flash_bwd_hdim192_fp16_sm80.cu",
+                "csrc/flash_attn/src/flash_bwd_hdim192_bf16_sm80.cu",
+                "csrc/flash_attn/src/flash_bwd_hdim224_fp16_sm80.cu",
+                "csrc/flash_attn/src/flash_bwd_hdim224_bf16_sm80.cu",
+                "csrc/flash_attn/src/flash_bwd_hdim256_fp16_sm80.cu",
+                "csrc/flash_attn/src/flash_bwd_hdim256_bf16_sm80.cu",
             ],
             extra_compile_args={
                 "cxx": ["-O3", "-std=c++17"] + generator_flag,
@@ -265,6 +200,7 @@
                         "--expt-extended-lambda",
                         "--use_fast_math",
                         "--ptxas-options=-v",
+                        # "--ptxas-options=-O2",
                         "-lineinfo"
                     ]
                     + generator_flag
@@ -274,11 +210,9 @@
             include_dirs=[
                 Path(this_dir) / 'csrc' / 'flash_attn',
                 Path(this_dir) / 'csrc' / 'flash_attn' / 'src',
-                Path(this_dir) / 'csrc' / 'flash_attn' / 'cutlass' / 'include',
+                Path(this_dir) / 'csrc' / 'cutlass' / 'include',
             ],
         )
->>>>>>> 6ef3bd80
-    )
 
 
 def get_package_version():
@@ -292,8 +226,6 @@
         return str(public_version)
 
 
-<<<<<<< HEAD
-=======
 class CachedWheelsCommand(_bdist_wheel):
      """
      The CachedWheelsCommand plugs into the default bdist wheel, which is ran by pip when it cannot
@@ -324,7 +256,7 @@
             wheel_name=wheel_filename
         )
         print("Guessing wheel URL: ", wheel_url)
-        
+
         try:
             urllib.request.urlretrieve(wheel_url, wheel_filename)
 
@@ -336,7 +268,7 @@
 
             impl_tag, abi_tag, plat_tag = self.get_tag()
             archive_basename = f"{self.wheel_dist_name}-{impl_tag}-{abi_tag}-{plat_tag}"
-        
+
             wheel_path = os.path.join(self.dist_dir, archive_basename + ".whl")
             print("Raw wheel path", wheel_path)
             os.rename(wheel_filename, wheel_path)
@@ -346,7 +278,6 @@
             super().run()
 
 
->>>>>>> 6ef3bd80
 setup(
     # @pierce - TODO: Revert for official release
     name=PACKAGE_NAME,
@@ -354,23 +285,12 @@
     packages=find_packages(
         exclude=("build", "csrc", "include", "tests", "dist", "docs", "benchmarks", "flash_attn.egg-info",)
     ),
-<<<<<<< HEAD
     author="Tri Dao",
     author_email="trid@cs.stanford.edu",
     description="Flash Attention: Fast and Memory-Efficient Exact Attention",
-    url="https://github.com/Dao-AILab/flash-attention",
-=======
-    #author="Tri Dao",
-    #author_email="trid@stanford.edu",
-    # @pierce - TODO: Revert for official release
-    author="Pierce Freeman",
-    author_email="pierce@freeman.vc",
-    description="Flash Attention: Fast and Memory-Efficient Exact Attention",
     long_description=long_description,
     long_description_content_type="text/markdown",
-    #url="https://github.com/HazyResearch/flash-attention",
-    url="https://github.com/piercefreeman/flash-attention",
->>>>>>> 6ef3bd80
+    url="https://github.com/Dao-AILab/flash-attention",
     classifiers=[
         "Programming Language :: Python :: 3",
         "License :: OSI Approved :: BSD License",
